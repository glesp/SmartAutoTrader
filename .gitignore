--- conflicted
+++ resolved
@@ -1,12 +1,15 @@
-# .NET
+# .NET Core / VS Code / Rider
 **/bin/
 **/obj/
 **/.vs/
 **/*.user
 **/.vscode/
 **/Migrations/
+[Bb]in/
+[Oo]bj/
+.idea/
 
-# React
+# React Frontend
 frontend/node_modules/
 frontend/.pnp
 frontend/.pnp.js
@@ -23,41 +26,10 @@
 
 # Python
 venv/
-
-# IDEs and editors
-**/.idea/
-*.swp
-*.swo
-
-# macOS
-.DS_Store
-.AppleDouble
-.LSOverride
-EOL
-
-# other
-repomix-output.txt
-
-#images
-<<<<<<< HEAD
-<<<<<<< HEAD
-.jpg
-
-# Python
-__pycache__/
-*.pyc
-venv/
-
-# Databases
-=======
-.jpg
-
-# Python cache
 __pycache__/
 *.pyc
 
-# Databases (if local dev db should not be tracked)
->>>>>>> 3292435a
+# Databases (Local/Generated)
 *.db
 *.db-journal
 
@@ -66,14 +38,16 @@
 *.log
 app_log.txt
 
-# VS Code / .NET / etc.
-.vscode/
-[Bb]in/
-<<<<<<< HEAD
-[Oo]bj/
-=======
-.jpg
->>>>>>> d05f0311fc4851aa5a49234b2dad906fe455f6d5
-=======
-[Oo]bj/
->>>>>>> 3292435a
+# IDEs and editors (General)
+*.swp
+*.swo
+
+# macOS
+.DS_Store
+.AppleDouble
+.LSOverride
+
+# Other / Project Specific
+repomix-output.txt
+*.jpg
+*.jpeg